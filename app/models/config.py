from inspect import Attribute
from typing import Optional
from app.utils.misc import read_config_bool
from flask import current_app
import os
from base64 import urlsafe_b64encode, urlsafe_b64decode
from cryptography.fernet import Fernet
import hashlib
import brotli
import logging
import json

import cssutils
from cssutils.css.cssstylesheet import CSSStyleSheet
from cssutils.css.cssstylerule import CSSStyleRule

# removes warnings from cssutils
cssutils.log.setLevel(logging.CRITICAL)


def get_rule_for_selector(stylesheet: CSSStyleSheet,
                          selector: str) -> Optional[CSSStyleRule]:
    """Search for a rule that matches a given selector in a stylesheet.

    Args:
        stylesheet (CSSStyleSheet) -- the stylesheet to search
        selector (str) -- the selector to search for

    Returns:
        Optional[CSSStyleRule] -- the rule that matches the selector or None
    """
    for rule in stylesheet.cssRules:
        if hasattr(rule, "selectorText") and selector == rule.selectorText:
            return rule
    return None


class Config:
    def __init__(self, **kwargs):
        # User agent configuration - default to env_conf if environment variables exist, otherwise default
        env_user_agent = os.getenv('WHOOGLE_USER_AGENT', '')
        env_mobile_agent = os.getenv('WHOOGLE_USER_AGENT_MOBILE', '')
        default_ua_option = 'env_conf' if (env_user_agent or env_mobile_agent) else 'default'
        
        self.user_agent = kwargs.get('user_agent', default_ua_option)
        self.custom_user_agent = kwargs.get('custom_user_agent', '')
        self.use_custom_user_agent = kwargs.get('use_custom_user_agent', False)
        self.show_user_agent = read_config_bool('WHOOGLE_CONFIG_SHOW_USER_AGENT')

        # Add user agent related keys to safe_keys
        self.safe_keys = [
            'lang_search',
            'lang_interface',
            'country',
            'theme',
            'alts',
            'new_tab',
            'view_image',
            'block',
            'safe',
            'nojs',
            'anon_view',
            'preferences_encrypted',
            'tbs',
            'user_agent',
            'custom_user_agent',
            'use_custom_user_agent',
<<<<<<< HEAD
            'use_leta'
=======
            'show_user_agent'
>>>>>>> b3c09ade
        ]

        app_config = current_app.config
        self.url = os.getenv('WHOOGLE_CONFIG_URL', '')
        self.lang_search = os.getenv('WHOOGLE_CONFIG_SEARCH_LANGUAGE', '')
        self.lang_interface = os.getenv('WHOOGLE_CONFIG_LANGUAGE', '')
        self.style_modified = os.getenv(
            'WHOOGLE_CONFIG_STYLE', '')
        self.block = os.getenv('WHOOGLE_CONFIG_BLOCK', '')
        self.block_title = os.getenv('WHOOGLE_CONFIG_BLOCK_TITLE', '')
        self.block_url = os.getenv('WHOOGLE_CONFIG_BLOCK_URL', '')
        self.country = os.getenv('WHOOGLE_CONFIG_COUNTRY', '')
        self.tbs = os.getenv('WHOOGLE_CONFIG_TIME_PERIOD', '')
        self.theme = os.getenv('WHOOGLE_CONFIG_THEME', 'system')
        self.safe = read_config_bool('WHOOGLE_CONFIG_SAFE')
        self.alts = read_config_bool('WHOOGLE_CONFIG_ALTS')
        self.nojs = read_config_bool('WHOOGLE_CONFIG_NOJS')
        self.tor = read_config_bool('WHOOGLE_CONFIG_TOR')
        self.near = os.getenv('WHOOGLE_CONFIG_NEAR', '')
        self.new_tab = read_config_bool('WHOOGLE_CONFIG_NEW_TAB')
        self.view_image = read_config_bool('WHOOGLE_CONFIG_VIEW_IMAGE')
        self.get_only = read_config_bool('WHOOGLE_CONFIG_GET_ONLY')
        self.anon_view = read_config_bool('WHOOGLE_CONFIG_ANON_VIEW')
        self.preferences_encrypted = read_config_bool('WHOOGLE_CONFIG_PREFERENCES_ENCRYPTED')
        self.preferences_key = os.getenv('WHOOGLE_CONFIG_PREFERENCES_KEY', '')
        self.use_leta = read_config_bool('WHOOGLE_CONFIG_USE_LETA', default=True)

        self.accept_language = False

        # Skip setting custom config if there isn't one
        if kwargs:
            mutable_attrs = self.get_mutable_attrs()
            for attr in mutable_attrs:
                if attr == 'show_user_agent':
                    # Handle show_user_agent as boolean
                    self.show_user_agent = bool(kwargs.get(attr))
                elif attr in kwargs.keys():
                    setattr(self, attr, kwargs[attr])
                elif attr not in kwargs.keys() and mutable_attrs[attr] == bool:
                    # Only set to False if the attribute wasn't already set to True
                    # by environment defaults (e.g., use_leta defaults to True)
                    if not getattr(self, attr, False):
                        setattr(self, attr, False)

    def __getitem__(self, name):
        return getattr(self, name)

    def __setitem__(self, name, value):
        return setattr(self, name, value)

    def __delitem__(self, name):
        return delattr(self, name)

    def __contains__(self, name):
        return hasattr(self, name)

    def get_mutable_attrs(self):
        return {name: type(attr) for name, attr in self.__dict__.items()
                if not name.startswith("__")
                and (type(attr) is bool or type(attr) is str)}

    def get_attrs(self):
        return {name: attr for name, attr in self.__dict__.items()
                if not name.startswith("__")
                and (type(attr) is bool or type(attr) is str)}

    @property
    def style(self) -> str:
        """Returns the default style updated with specified modifications.

        Returns:
            str -- the new style
        """
        vars_path = os.path.join(current_app.config['STATIC_FOLDER'], 'css/variables.css')
        with open(vars_path, 'r', encoding='utf-8') as f:
            style_sheet = cssutils.parseString(f.read())

        modified_sheet = cssutils.parseString(self.style_modified)
        for rule in modified_sheet:
            rule_default = get_rule_for_selector(style_sheet,
                                                 rule.selectorText)
            # if modified rule is in default stylesheet, update it
            if rule_default is not None:
                # TODO: update this in a smarter way to handle :root better
                # for now if we change a varialbe in :root all other default
                # variables need to be also present
                rule_default.style = rule.style
            # else add the new rule to the default stylesheet
            else:
                style_sheet.add(rule)
        return str(style_sheet.cssText, 'utf-8')

    @property
    def preferences(self) -> str:
        # if encryption key is not set will uncheck preferences encryption
        if self.preferences_encrypted:
            self.preferences_encrypted = bool(self.preferences_key)

        # add a tag for visibility if preferences token startswith 'e' it means
        # the token is encrypted, 'u' means the token is unencrypted and can be
        # used by other whoogle instances
        encrypted_flag = "e" if self.preferences_encrypted else 'u'
        preferences_digest = self._encode_preferences()
        return f"{encrypted_flag}{preferences_digest}"

    def is_safe_key(self, key) -> bool:
        """Establishes a group of config options that are safe to set
        in the url.

        Args:
            key (str) -- the key to check against

        Returns:
            bool -- True/False depending on if the key is in the "safe"
            array
        """

        return key in self.safe_keys

    def get_localization_lang(self):
        """Returns the correct language to use for localization, but falls
        back to english if not set.

        Returns:
            str -- the localization language string
        """
        if (self.lang_interface and
                self.lang_interface in current_app.config['TRANSLATIONS']):
            return self.lang_interface

        return 'lang_en'

    def from_params(self, params) -> 'Config':
        """Modify user config with search parameters. This is primarily
        used for specifying configuration on a search-by-search basis on
        public instances.

        Args:
            params -- the url arguments (can be any deemed safe by is_safe())

        Returns:
            Config -- a modified config object
        """
        if 'preferences' in params:
            params_new = self._decode_preferences(params['preferences'])
            # if preferences leads to an empty dictionary it means preferences
            # parameter was not decrypted successfully
            if len(params_new):
                params = params_new

        for param_key in params.keys():
            if not self.is_safe_key(param_key):
                continue
            param_val = params.get(param_key)

            if param_val == 'off':
                param_val = False
            elif isinstance(param_val, str):
                if param_val.isdigit():
                    param_val = int(param_val)

            self[param_key] = param_val
        return self

    def to_params(self, keys: list = []) -> str:
        """Generates a set of safe params for using in Whoogle URLs

        Args:
            keys (list) -- optional list of keys of URL parameters

        Returns:
            str -- a set of URL parameters
        """
        if not len(keys):
            keys = self.safe_keys

        param_str = ''
        for safe_key in keys:
            if not self[safe_key]:
                continue
            param_str = param_str + f'&{safe_key}={self[safe_key]}'

        return param_str

    def _get_fernet_key(self, password: str) -> bytes:
        hash_object = hashlib.md5(password.encode())
        key = urlsafe_b64encode(hash_object.hexdigest().encode())
        return key

    def _encode_preferences(self) -> str:
        preferences_json = json.dumps(self.get_attrs()).encode()
        compressed_preferences = brotli.compress(preferences_json)

        if self.preferences_encrypted and self.preferences_key:
            key = self._get_fernet_key(self.preferences_key)
            encrypted_preferences = Fernet(key).encrypt(compressed_preferences)
            compressed_preferences = brotli.compress(encrypted_preferences)

        return urlsafe_b64encode(compressed_preferences).decode()

    def _decode_preferences(self, preferences: str) -> dict:
        mode = preferences[0]
        preferences = preferences[1:]

        try:
            decoded_data = brotli.decompress(urlsafe_b64decode(preferences.encode() + b'=='))

            if mode == 'e' and self.preferences_key:
                # preferences are encrypted
                key = self._get_fernet_key(self.preferences_key)
                decrypted_data = Fernet(key).decrypt(decoded_data)
                decoded_data = brotli.decompress(decrypted_data)

            config = json.loads(decoded_data)
        except Exception:
            config = {}

        return config
<|MERGE_RESOLUTION|>--- conflicted
+++ resolved
@@ -65,11 +65,7 @@
             'user_agent',
             'custom_user_agent',
             'use_custom_user_agent',
-<<<<<<< HEAD
-            'use_leta'
-=======
             'show_user_agent'
->>>>>>> b3c09ade
         ]
 
         app_config = current_app.config

import base64
import hashlib
import contextlib
import io
import os
import re

import httpx
from urllib.parse import urlparse
from bs4 import BeautifulSoup as bsoup
from cryptography.fernet import Fernet
from flask import Request

ddg_favicon_site = 'http://icons.duckduckgo.com/ip2'

empty_gif = base64.b64decode(
    'R0lGODlhAQABAIAAAP///////yH5BAEKAAEALAAAAAABAAEAAAICTAEAOw==')

placeholder_img = base64.b64decode(
    'iVBORw0KGgoAAAANSUhEUgAAABkAAAAZCAYAAADE6YVjAAABF0lEQVRIS8XWPw9EMBQA8Eok' \
    'JBKrMFqMBt//GzAYLTZ/VomExPDu6uLiaPteqVynBn0/75W2Vp7nEIYhe6p1XcespmmAd7Is' \
    'M+4URcGiKPogvMMvmIS2eN9MOMKbKWgf54SYgI4vKkTuQKJKSJErkKzUSkQHUs0lilAg7GMh' \
    'ISoIA/hYMiKCKIA2soeowCWEMkfHtUmrXLcyGYYBfN9HF8djiaglWzNZlgVs21YisoAUaEXG' \
    'cQTP86QIFgi7vyLzPIPjOEIEC7ANQv/4aZrAdd0TUtc1i+MYnSsMWjPp+x6CIPgJVlUVS5KE' \
    'DKig/+wnVzM4pnzaGeHd+ENlWbI0TbVLJBtw2uMfP63wc9d2kDCWxi5Q27bsBerSJ9afJbeL' \
    'AAAAAElFTkSuQmCC'
)


def fetch_favicon(url: str) -> bytes:
    """Fetches a favicon using DuckDuckGo's favicon retriever

    Args:
        url: The url to fetch the favicon from
    Returns:
        bytes - the favicon bytes, or a placeholder image if one
        was not returned
    """
<<<<<<< HEAD
    try:
        response = httpx.get(f'{ddg_favicon_site}/{urlparse(url).netloc}.ico', timeout=2.0)

        if response.status_code == 200 and len(response.content) > 0:
            tmp_mem = io.BytesIO()
            tmp_mem.write(response.content)
            tmp_mem.seek(0)

            return tmp_mem.read()
    except Exception:
        # If favicon fetch fails, return placeholder
        pass
=======
    response = httpx.get(f'{ddg_favicon_site}/{urlparse(url).netloc}.ico')

    if response.status_code == 200 and len(response.content) > 0:
        tmp_mem = io.BytesIO()
        tmp_mem.write(response.content)
        tmp_mem.seek(0)

        return tmp_mem.read()
>>>>>>> b3c09ade
    return placeholder_img


def gen_file_hash(path: str, static_file: str) -> str:
    with open(os.path.join(path, static_file), 'rb') as f:
        file_contents = f.read()
    file_hash = hashlib.md5(file_contents).hexdigest()[:8]
    filename_split = os.path.splitext(static_file)

    return f'{filename_split[0]}.{file_hash}{filename_split[-1]}'


def read_config_bool(var: str, default: bool=False) -> bool:
    val = os.getenv(var, '1' if default else '0')
    # user can specify one of the following values as 'true' inputs (all
    # variants with upper case letters will also work):
    # ('true', 't', '1', 'yes', 'y')
    return val.lower() in ('true', 't', '1', 'yes', 'y')


def get_client_ip(r: Request) -> str:
    if r.environ.get('HTTP_X_FORWARDED_FOR') is None:
        return r.environ['REMOTE_ADDR']

    return r.environ['HTTP_X_FORWARDED_FOR']


def get_request_url(url: str) -> str:
    if os.getenv('HTTPS_ONLY', False):
        return url.replace('http://', 'https://', 1)

    return url


def get_proxy_host_url(r: Request, default: str, root=False) -> str:
    scheme = r.headers.get('X-Forwarded-Proto', 'https')
    http_host = r.headers.get('X-Forwarded-Host')

    full_path = r.full_path if not root else ''
    if full_path.startswith('/'):
        full_path = f'/{full_path}'

    if http_host:
        prefix = os.environ.get('WHOOGLE_URL_PREFIX', '')
        if prefix:
            prefix = f'/{re.sub("[^0-9a-zA-Z]+", "", prefix)}'
        return f'{scheme}://{http_host}{prefix}{full_path}'

    return default


def check_for_update(version_url: str, current: str) -> int:
    # Check for the latest version of Whoogle
    has_update = ''
    with contextlib.suppress(httpx.RequestError, AttributeError):
        update = bsoup(httpx.get(version_url).text, 'html.parser')
        latest = update.select_one('[class="Link--primary"]').string[1:]
        current = int(''.join(filter(str.isdigit, current)))
        latest = int(''.join(filter(str.isdigit, latest)))
        has_update = '' if current >= latest else latest

    return has_update


def get_abs_url(url, page_url):
    # Creates a valid absolute URL using a partial or relative URL
    urls = {
        "//": f"https:{url}",
        "/": f"{urlparse(page_url).netloc}{url}",
        "./": f"{page_url}{url[2:]}"
    }
    for start in urls:
        if url.startswith(start):
            return urls[start]

    return url


def list_to_dict(lst: list) -> dict:
    if len(lst) < 2:
        return {}
    return {lst[i].replace(' ', ''): lst[i+1].replace(' ', '')
            for i in range(0, len(lst), 2)}


def encrypt_string(key: bytes, string: str) -> str:
    cipher_suite = Fernet(key)
    return cipher_suite.encrypt(string.encode()).decode()


def decrypt_string(key: bytes, string: str) -> str:
    cipher_suite = Fernet(g.session_key)
    return cipher_suite.decrypt(string.encode()).decode()<|MERGE_RESOLUTION|>--- conflicted
+++ resolved
@@ -36,20 +36,6 @@
         bytes - the favicon bytes, or a placeholder image if one
         was not returned
     """
-<<<<<<< HEAD
-    try:
-        response = httpx.get(f'{ddg_favicon_site}/{urlparse(url).netloc}.ico', timeout=2.0)
-
-        if response.status_code == 200 and len(response.content) > 0:
-            tmp_mem = io.BytesIO()
-            tmp_mem.write(response.content)
-            tmp_mem.seek(0)
-
-            return tmp_mem.read()
-    except Exception:
-        # If favicon fetch fails, return placeholder
-        pass
-=======
     response = httpx.get(f'{ddg_favicon_site}/{urlparse(url).netloc}.ico')
 
     if response.status_code == 200 and len(response.content) > 0:
@@ -58,7 +44,6 @@
         tmp_mem.seek(0)
 
         return tmp_mem.read()
->>>>>>> b3c09ade
     return placeholder_img
 
 

--- conflicted
+++ resolved
@@ -4,8 +4,4 @@
 if os.getenv('DEV_BUILD'):
     optional_dev_tag = '.dev' + os.getenv('DEV_BUILD')
 
-<<<<<<< HEAD
-__version__ = '1.1.0' + optional_dev_tag
-=======
-__version__ = '1.2.0' + optional_dev_tag
->>>>>>> b3c09ade
+__version__ = '1.2.0' + optional_dev_tag